--- conflicted
+++ resolved
@@ -17,11 +17,7 @@
       fail-fast: false
       matrix:
         python-version: ["3.10"]
-<<<<<<< HEAD
-        poetry-version: ["latest"]
-=======
         poetry-version: ["1.8.3"]
->>>>>>> 52904807
 
     steps:
     - uses: actions/checkout@v4
