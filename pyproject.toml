--- conflicted
+++ resolved
@@ -1,11 +1,7 @@
 [tool.poetry]
 name = "gpbp"
 version = "1.0.0"
-<<<<<<< HEAD
 description = "Estimate and optimize service coverage of public infrastructure facilities."
-=======
-description = ""
->>>>>>> f0c208a2
 authors = ["EiriniK <Eirini.Kousathana@ortec.com>"]
 readme = "README.md"
 packages = [
@@ -21,11 +17,7 @@
 osmnx = "^2.0.1"
 ipykernel = "^6.16.2"
 folium = "^0.13.0"
-<<<<<<< HEAD
 pycountry = "22.3.5"
-=======
-pycountry = "^22.3.5"
->>>>>>> f0c208a2
 rasterio = "^1.3.3"
 hdx-python-api = "^5.9.2"
 gadm = "^0.0.3"
@@ -45,10 +37,7 @@
 plotly = "^5.22.0"
 streamlit-plotly-events = "^0.0.6"
 matplotlib = "^3.10.0"
-<<<<<<< HEAD
 python-dotenv = "^1.1.0"
-=======
->>>>>>> f0c208a2
 
 
 [tool.poetry.group.dev.dependencies]
@@ -56,24 +45,17 @@
 black = "^22.10.0"
 pytest-cov = "^6.0.0"
 pytest-mock = "^3.14.0"
-<<<<<<< HEAD
 myst-nb = "^1.1.2"
 sphinx-autoapi = "^3.4.0"
 sphinx-rtd-theme = "^3.0.2"
-=======
->>>>>>> f0c208a2
 
 [build-system]
 requires = ["poetry-core"]
 build-backend = "poetry.core.masonry.api"
 
 [tool.pytest.ini_options]
-<<<<<<< HEAD
 pythonpath = ["pisa"]
 log_cli = true
 log_cli_level = "INFO"
 log_cli_format = "%(asctime)s [%(levelname)8s] %(message)s (%(filename)s:%(lineno)s)"
-log_cli_date_format = "%Y-%m-%d %H:%M:%S"
-=======
-pythonpath = "gpbp"
->>>>>>> f0c208a2
+log_cli_date_format = "%Y-%m-%d %H:%M:%S"